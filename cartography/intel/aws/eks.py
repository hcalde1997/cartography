--- conflicted
+++ resolved
@@ -96,14 +96,10 @@
 
 
 @timeit
-<<<<<<< HEAD
-def sync(neo4j_session, boto3_session, regions, current_aws_account_id, update_tag, common_job_parameters):
-=======
 def sync(
     neo4j_session: neo4j.Session, boto3_session: boto3.session.Session, regions: str, current_aws_account_id: str,
-    aws_update_tag: int, common_job_parameters: Dict,
+    update_tag: int, common_job_parameters: Dict,
 ) -> None:
->>>>>>> e46f9a6f
     for region in regions:
         logger.info("Syncing EKS for region '%s' in account '%s'.", region, current_aws_account_id)
 
