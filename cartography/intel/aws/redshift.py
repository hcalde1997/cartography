--- conflicted
+++ resolved
@@ -162,18 +162,11 @@
 
 
 @timeit
-<<<<<<< HEAD
 def sync(
     neo4j_session: neo4j.Session, boto3_session: boto3.session.Session, regions: List[str], current_aws_account_id: str,
-    aws_update_tag: int, common_job_parameters: Dict,
+    update_tag: int, common_job_parameters: Dict,
 ) -> None:
     for region in regions:
         logger.info("Syncing Redshift clusters for region '%s' in account '%s'.", region, current_aws_account_id)
-        sync_redshift_clusters(neo4j_session, boto3_session, region, current_aws_account_id, aws_update_tag)
-=======
-def sync(neo4j_session, boto3_session, regions, current_aws_account_id, update_tag, common_job_parameters):
-    for region in regions:
-        logger.info("Syncing Redshift clusters for region '%s' in account '%s'.", region, current_aws_account_id)
         sync_redshift_clusters(neo4j_session, boto3_session, region, current_aws_account_id, update_tag)
->>>>>>> fc322cbe
     cleanup(neo4j_session, common_job_parameters)